--- conflicted
+++ resolved
@@ -63,11 +63,7 @@
   }
   val planners = Map("longTerm" -> longTermPlanner, "recordingRules" -> recordingRulesPlanner)
   val singlePartitionPlanner = new SinglePartitionPlanner(planners, "longTerm", plannerSelector,
-<<<<<<< HEAD
-    "_metric_", queryConfig)
-=======
     dataset, queryConfig)
->>>>>>> b7cecff0
 
   private val partitionLocationProvider = new PartitionLocationProvider {
     override def getPartitions(routingKey: Map[String, String], timeRange: TimeRange): List[PartitionAssignment] = {
@@ -857,9 +853,6 @@
            |------E~ScalarFixedDoubleExec(params = RangeParams(1634777330,300,1634777330), value = 1.0) on InProcessPlanDispatcher(filodb.core.query.QueryConfig@66e21568)""".stripMargin
     validatePlan(execPlan, expectedPlan)
   }
-<<<<<<< HEAD
-=======
-
 
   // SinglePartitionPlanner tests
 
@@ -1201,6 +1194,4 @@
                           |---E~MultiSchemaPartitionsExec(dataset=timeseries, shard=1, chunkMethod=TimeRangeChunkScan(1633913030000,1634777330000), filters=List(ColumnFilter(_ws_,Equals(demo)), ColumnFilter(_ns_,Equals(localNs)), ColumnFilter(instance,Equals(Inst-1)), ColumnFilter(_metric_,Equals(foo:1m))), colName=None, schema=None) on ActorPlanDispatcher(Actor[akka://default/system/testProbe-1#-204023117],recordingRules)""".stripMargin
     validatePlan(execPlan1, expectedPlan1)
   }
-
->>>>>>> b7cecff0
 }
package filodb.coordinator.queryplanner

import java.util.concurrent.ConcurrentHashMap

import scala.collection.concurrent.{Map => ConcurrentMap}
import scala.collection.mutable.ListBuffer
import scala.jdk.CollectionConverters._

import com.typesafe.scalalogging.StrictLogging
import io.grpc.ManagedChannel

import filodb.coordinator.queryplanner.LogicalPlanUtils._
import filodb.coordinator.queryplanner.PlannerUtil.rewritePlanWithRemoteRawExport
import filodb.core.metadata.{Dataset, DatasetOptions, Schemas}
import filodb.core.query.{ColumnFilter, PromQlQueryParams, QueryConfig, QueryContext, RangeParams, RvRange}
import filodb.grpc.GrpcCommonUtils
import filodb.query._
import filodb.query.LogicalPlan._
import filodb.query.exec._

case class PartitionAssignment(partitionName: String, httpEndPoint: String, timeRange: TimeRange,
                               grpcEndPoint: Option[String] = None)

trait PartitionLocationProvider {

  def getPartitions(routingKey: Map[String, String], timeRange: TimeRange): List[PartitionAssignment]
  def getMetadataPartitions(nonMetricShardKeyFilters: Seq[ColumnFilter],
                            timeRange: TimeRange): List[PartitionAssignment]
}

/**
 * The MultiPartitionPlanner  is responsible for planning queries that span one or more deployment partitions.
 * Data for each shard-key (ws/ns) combination can be ingested into a different partition. The partitionLocationProvider
 * param provides the locality mapping of fully specified ws/ns to a single partition. Note that this planner DOES NOT
 * handle regex in ws/ns labels in the queries as that is handled by ShardKeyRegexPlanner. Planners  are
 * Hierarchical and ShardKeyRegexPlanner wraps MultiPartitionPlanner, thus all regex on namespace (_ns_) in the
 * queries are already replaced with equals when the materialize of this class is invoked.
 *
 * @param partitionLocationProvider The implementation is responsible to get the partition assignments based on the
 *                                  shard keys and an additional time dimension to handle assignments of partitions
 * @param localPartitionPlanner     The planner instance to use of the data is available locally
 * @param localPartitionName        Unique name for the local partition
 * @param dataset                   The dataset instance, see Dataset documentation for more details
 * @param queryConfig               Configuration for the query planner
 * @param remoteExecHttpClient      If the partition is not local, a remote call is made to the correct partition to
 *                                  query and retrieve the data.
 */
class MultiPartitionPlanner(partitionLocationProvider: PartitionLocationProvider,
                            localPartitionPlanner: QueryPlanner,
                            localPartitionName: String,
                            val dataset: Dataset,
                            val queryConfig: QueryConfig,
                            shardKeyMatcher: Seq[ColumnFilter] => Seq[Seq[ColumnFilter]] =
                                PartitionLocationPlanner.equalsOnlyShardKeyMatcher,
                            remoteExecHttpClient: RemoteExecHttpClient = RemoteHttpClient.defaultClient,
                            channels: ConcurrentMap[String, ManagedChannel] =
                            new ConcurrentHashMap[String, ManagedChannel]().asScala)
  extends PartitionLocationPlanner(dataset, partitionLocationProvider, shardKeyMatcher) with StrictLogging {

  override val schemas: Schemas = Schemas(dataset.schema)
  override val dsOptions: DatasetOptions = schemas.part.options

  val plannerSelector: String = queryConfig.plannerSelector
    .getOrElse(throw new IllegalArgumentException("plannerSelector is mandatory"))

  val remoteHttpTimeoutMs: Long = queryConfig.remoteHttpTimeoutMs.getOrElse(60000)

  val datasetMetricColumn: String = dataset.options.metricColumn

  override def materialize(logicalPlan: LogicalPlan, qContext: QueryContext): ExecPlan = {
      // Pseudo code for the materialize
      //
      // def materialize(lp) {
      //   walk(lp)
      // }
      //
      // def walk(lp) {
      //   if lp.isLocalPlan() {
      //     localPlanner.materialize(lp)
      //   } else if partitions(lp).size == 1 && partitions(lp.partitions).head.name != "localPartition" {
      //     materializeRemoteExecPlan(lp)
      //   } else {
      //     case BinaryJoin:
      //       lhs, rhs = walk(lp.lhs), walk(lp.rhs)
      //       BinaryJoinExec(lhs, rhs, inProcess)
      //     case x: _:
      //       // X represents appropriate handler based on type of x
      //       plannerHelper.materializeX(x)
      //    }
      // }
    val tsdbQueryParams = qContext.origQueryParams

    if(
      !tsdbQueryParams.isInstanceOf[PromQlQueryParams] || // We don't know the promql issued (unusual)
      (tsdbQueryParams.isInstanceOf[PromQlQueryParams] && !qContext.plannerParams.processMultiPartition)
    ) { // Query was part of routing
      localPartitionPlanner.materialize(logicalPlan, qContext)
    } else logicalPlan match {
      case mqp: MetadataQueryPlan             => materializeMetadataQueryPlan(mqp, qContext).plans.head
      case lp: TsCardinalities                => materializeTsCardinalities(lp, qContext).plans.head
      case _                                  =>
        val result = walkLogicalPlanTree(logicalPlan, qContext)
        if (result.plans.size > 1) {
          val dispatcher = PlannerUtil.pickDispatcher(result.plans)
          MultiPartitionDistConcatExec(qContext, dispatcher, result.plans)
        } else result.plans.head
    }
  }

  // scalastyle:off method.length
  override def walkLogicalPlanTree(logicalPlan: LogicalPlan,
                                   qContext: QueryContext,
                                   forceInProcess: Boolean = false): PlanResult = {
    // Should avoid this asInstanceOf, far many places where we do this now.
    // MultiPartitionPlanner has capability to stitch across time partitions, however, the logic is mostly broken
    // and not well tested. The logic below would not work well for any kind of subquery since their actual
    // start and ends are different from the start/end parameter of the query context. If we are to implement
    // stitching across time, we need to to pass proper parameters to getPartitions() call
    if (forceInProcess) {
      // If inprocess is required, we will rely on the DefaultPlanner's implementation as the expectation is that the
      // raw series is doing a remote call to get all the data.
      logicalPlan match {
        case lp: RawSeries    if lp.supportsRemoteDataCall=>
            val params = qContext.origQueryParams.asInstanceOf[PromQlQueryParams]
            val rs = lp.rangeSelector.asInstanceOf[IntervalSelector]

            val (rawExportStart, rawExportEnd) =
              (rs.from - lp.offsetMs.getOrElse(0L) - lp.lookbackMs.getOrElse(0L), rs.to - lp.offsetMs.getOrElse(0L))

            val partition = getPartitions(lp, params)
            assert(partition.nonEmpty, s"Unexpected to see partitions empty for logicalPlan=$lp and param=$params")
            // Raw export from both involved partitions for the entire time duration as the namespace migration
            // is not guaranteed to happen exactly at the time of split
            val execPlans = partition.map(pa => {
              val (thisPartitionStartMs, thisPartitionEndMs) = (rawExportStart, rawExportEnd)
              val totalOffsetThisPartitionMs = thisPartitionEndMs - thisPartitionStartMs
              val thisPartitionLp = lp.copy(offsetMs = None, lookbackMs = Some(totalOffsetThisPartitionMs))
              val newPromQlParams = params.copy(promQl = LogicalPlanParser.convertToQuery(thisPartitionLp),
                  startSecs = thisPartitionEndMs / 1000L,
                  endSecs = thisPartitionEndMs / 1000L,
                  stepSecs = 1
                )
              val newContext = qContext.copy(origQueryParams = newPromQlParams)
              materializeForPartition(thisPartitionLp, pa, newContext)
            })
          PlanResult(
            Seq( if (execPlans.tail == Seq.empty) execPlans.head
            else {
              val newPromQlParams = params.copy(promQl = LogicalPlanParser.convertToQuery(lp))
                StitchRvsExec(qContext.copy(origQueryParams = newPromQlParams)
                  , inProcessPlanDispatcher, None,
                  execPlans.sortWith((x, _) => !x.isInstanceOf[PromQlRemoteExec]),
                  enableApproximatelyEqualCheck = queryConfig.routingConfig.enableApproximatelyEqualCheckInStitch)
            }
            )
          )
        case _ : LogicalPlan  => super.defaultWalkLogicalPlanTree(logicalPlan, qContext, forceInProcess)
      }
    } else {
      val params = qContext.origQueryParams.asInstanceOf[PromQlQueryParams]
      val paramToCheckPartitions = qContext.origQueryParams.asInstanceOf[PromQlQueryParams]
      val partitions = getPartitions(logicalPlan, paramToCheckPartitions)
      if (isSinglePartition(partitions)) {
        val (partitionName, startMs, endMs, grpcEndpoint) = partitions.headOption match {
          case Some(pa: PartitionAssignment)
          => (pa.partitionName, params.startSecs * 1000L,
            params.endSecs * 1000L, pa.grpcEndPoint)
          case None => (localPartitionName, params.startSecs * 1000L, params.endSecs * 1000L, None)
        }

        // If the plan is on a single partition, then depending on partition name we either delegate to local or
        // remote planner
        val execPlan = if (partitionName.equals(localPartitionName)) {
          localPartitionPlanner.materialize(logicalPlan, qContext)
        } else {
          val promQl = LogicalPlanParser.convertToQuery(logicalPlan)
          val remoteContext = logicalPlan match {
            case tls: TopLevelSubquery =>
              val instantTime = qContext.origQueryParams.asInstanceOf[PromQlQueryParams].startSecs
              val stepSecs = tls.stepMs / 1000
              generateRemoteExecParamsWithStep(qContext, promQl, instantTime, stepSecs, instantTime)
            case psp: PeriodicSeriesPlan =>
              val startSecs = psp.startMs / 1000
              val stepSecs = psp.stepMs / 1000
              val endSecs = psp.endMs / 1000
              generateRemoteExecParamsWithStep(qContext, promQl, startSecs, stepSecs, endSecs)
            case _ =>
              generateRemoteExecParams(qContext, promQl, startMs, endMs)
          }
          // Single partition but remote, send the entire plan remotely
          if (grpcEndpoint.isDefined && !(queryConfig.grpcPartitionsDenyList.contains("*") ||
            queryConfig.grpcPartitionsDenyList.contains(partitionName.toLowerCase))) {
            val endpoint = grpcEndpoint.get
            val channel = channels.getOrElseUpdate(endpoint, GrpcCommonUtils.buildChannelFromEndpoint(endpoint))
            PromQLGrpcRemoteExec(channel, remoteHttpTimeoutMs, remoteContext, inProcessPlanDispatcher,
              dataset.ref, plannerSelector)
          } else {
            val remotePartitionEndpoint = partitions.head.httpEndPoint
            val httpEndpoint = remotePartitionEndpoint + params.remoteQueryPath.getOrElse("")
            PromQlRemoteExec(httpEndpoint, remoteHttpTimeoutMs, remoteContext, inProcessPlanDispatcher,
              dataset.ref, remoteExecHttpClient)
          }
        }
        PlanResult(Seq(execPlan))
      } else walkMultiPartitionPlan(logicalPlan, qContext)
    }
  }
  // scalastyle:on method.length

  // scalastyle:off cyclomatic.complexity
  /**
   * Invoked when the plan tree spans multiple plans
   *
   * @param logicalPlan The multi partition LogicalPlan tree
   * @param qContext the QueryContext object
   * @return
   */
  private def walkMultiPartitionPlan(logicalPlan: LogicalPlan, qContext: QueryContext): PlanResult = {
    logicalPlan match {
      case _: MetadataQueryPlan            => throw new IllegalArgumentException(
                                                          "MetadataQueryPlan unexpected here")
      case lp: ApplyInstantFunctionRaw     => super.materializeApplyInstantFunctionRaw(qContext, lp)
      case lp: ApplyMiscellaneousFunction  => super.materializeApplyMiscellaneousFunction(qContext, lp)
      case lp: ApplySortFunction           => super.materializeApplySortFunction(qContext, lp)
      case _: ScalarTimeBasedPlan          => throw new IllegalArgumentException(
                                                          "ScalarTimeBasedPlan unexpected here")
      case lp: VectorPlan                  => super.materializeVectorPlan(qContext, lp)
      case _: ScalarFixedDoublePlan        => throw new IllegalArgumentException(
                                                          "ScalarFixedDoublePlan unexpected here")
      case lp: ScalarBinaryOperation       => super.materializeScalarBinaryOperation(qContext, lp)
      case lp: ApplyLimitFunction          => super.materializeLimitFunction(qContext, lp)
      case lp: TsCardinalities             => materializeTsCardinalities(lp, qContext)
      case lp: TopLevelSubquery            => super.materializeTopLevelSubquery(qContext, lp)
<<<<<<< HEAD
      case _: BinaryJoin |
           _: ApplyInstantFunction |
           _: Aggregate |
           _: ScalarVectorBinaryOperation |
           _: ScalarVaryingDoublePlan |
           _: ApplyAbsentFunction |
           _: SubqueryWithWindowing |
           _: PeriodicSeriesWithWindowing |
           _: PeriodicSeries |
           _: RawChunkMeta |
           _: RawSeries                    => materializePlanHandleSplitLeaf(logicalPlan, qContext)
=======
      case _: PeriodicSeriesWithWindowing |
           _: PeriodicSeries               => materializePlanHandleSplitLeaf(logicalPlan, qContext)
      case raw: RawSeries                  =>
                                              val params = qContext.origQueryParams.asInstanceOf[PromQlQueryParams]
                                              if(getPartitions(raw, params).tail.nonEmpty
                                                && queryConfig.routingConfig.supportRemoteRawExport)
                                                this.walkLogicalPlanTree(
                                                  raw.copy(supportsRemoteDataCall = true),
                                                  qContext,
                                                  forceInProcess = true)
                                              else
                                                materializePlanHandleSplitLeaf(logicalPlan, qContext)



      case lp: RawChunkMeta                => materializePeriodicAndRawSeries(lp, qContext)
>>>>>>> 6e435468
    }
  }
  // scalastyle:on cyclomatic.complexity

  private def getRoutingKeys(logicalPlan: LogicalPlan) = {
    LogicalPlan.getNonMetricShardKeyFilters(logicalPlan, dataset.options.nonMetricShardColumns)
        .flatMap(LogicalPlanUtils.resolveShardKeyFilters(_, shardKeyMatcher))
  }

  private def generateRemoteExecParams(queryContext: QueryContext, promQl: String, startMs: Long, endMs: Long) = {
    val queryParams = queryContext.origQueryParams.asInstanceOf[PromQlQueryParams]
    queryContext.copy(
      origQueryParams = queryParams.copy(promQl = promQl, startSecs = startMs / 1000, endSecs = endMs / 1000),
      plannerParams = queryContext.plannerParams.copy(processMultiPartition = false))
  }

  private def generateRemoteExecParamsWithStep(
    queryContext: QueryContext, promQl: String, startSecs: Long, stepSecs: Long, endSecs: Long
  ) = {
    val queryParams = queryContext.origQueryParams.asInstanceOf[PromQlQueryParams]
    queryContext.copy(
      origQueryParams =
        queryParams.copy(promQl = promQl, startSecs = startSecs, stepSecs = stepSecs, endSecs = endSecs),
      plannerParams = queryContext.plannerParams.copy(processMultiPartition = false)
    )
  }

  /**
   *
   * @param logicalPlan Logical plan
   * @param queryParams PromQlQueryParams having query details
   * @return Returns PartitionAssignment, lookback, offset and routing keys
   */
  private def resolvePartitionsAndRoutingKeys(logicalPlan: LogicalPlan, queryParams: PromQlQueryParams) = {

    val routingKeys = getRoutingKeys(logicalPlan)

    val offsetMs = LogicalPlanUtils.getOffsetMillis(logicalPlan)
    // To cover entire time range for queries like sum(foo offset 2d) - sum(foo)
    val periodicSeriesTimeWithOffset = TimeRange((queryParams.startSecs * 1000) - offsetMs.max,
      (queryParams.endSecs * 1000) - offsetMs.min)
    val lookBackMs = getLookBackMillis(logicalPlan).max

    // Time at which raw data would be retrieved which is used to get partition assignments.
    // It should have time with offset and lookback as we need raw data at time including offset and lookback.
    val queryTimeRange = TimeRange(periodicSeriesTimeWithOffset.startMs - lookBackMs,
      periodicSeriesTimeWithOffset.endMs)

    val partitions = routingKeys
      .map{ key =>
        // Convert Seq[ColumnFilter] to Map[String, String]
        key.map(filter => (filter.column, filter.filter.valuesStrings.head.toString)).toMap
      }
      .flatMap(shardKey => partitionLocationProvider.getPartitions(shardKey, queryTimeRange))
      .distinct
      .sortBy(_.timeRange.startMs)
    if (partitions.isEmpty && routingKeys.nonEmpty)
      logger.warn(s"No partitions found for routing keys: $routingKeys")

    (partitions, lookBackMs, offsetMs, routingKeys)
  }

  /**
<<<<<<< HEAD
   * Materialize plans with leaves that are not split across time.
   */
  def materializeNonSplitPeriodicAndRawSeries(logicalPlan: LogicalPlan, qContext: QueryContext): PlanResult = {
=======
    * Materialize all queries except Binary Join and Metadata
    */
  private def materializePeriodicAndRawSeries(logicalPlan: LogicalPlan, qContext: QueryContext): PlanResult = {
>>>>>>> 6e435468
    val queryParams = qContext.origQueryParams.asInstanceOf[PromQlQueryParams]
    val (partitions, lookBackMs, offsetMs, routingKeys) = resolvePartitionsAndRoutingKeys(logicalPlan, queryParams)
    val execPlan = if (partitions.isEmpty || routingKeys.isEmpty)
      localPartitionPlanner.materialize(logicalPlan, qContext)
    else {
      val execPlans = partitions.map(materializeForPartition(logicalPlan, _, qContext))
      if (execPlans.size == 1) execPlans.head
      else {
        // TODO: Do we pass in QueryContext in LogicalPlan's helper rvRangeForPlan?
<<<<<<< HEAD
        MultiPartitionDistConcatExec(
          qContext, inProcessPlanDispatcher, execPlans.sortWith((x, _) => !x.isInstanceOf[PromQlRemoteExec]))
=======
        StitchRvsExec(qContext, inProcessPlanDispatcher, rvRangeFromPlan(logicalPlan),
          execPlans.sortWith((x, _) => !x.isInstanceOf[PromQlRemoteExec]),
          enableApproximatelyEqualCheck = queryConfig.routingConfig.enableApproximatelyEqualCheckInStitch)
>>>>>>> 6e435468
      }
      // Sort to move RemoteExec in end as it does not have schema
    }
    PlanResult(execPlan:: Nil)
  }

  /**
   * If the argument partition is local, materialize the LogicalPlan with the local planner.
   *   Otherwise, create a PromQlRemoteExec.
   * @param timeRangeOverride: if given, the plan will be materialized to this range. Otherwise, the
   *                           range is computed from the PromQlQueryParams.
   */
  private def materializeForPartition(logicalPlan: LogicalPlan,
                                      partition: PartitionAssignment,
                                      queryContext: QueryContext,
                                      timeRangeOverride: Option[TimeRange] = None): ExecPlan = {
    val queryParams = queryContext.origQueryParams.asInstanceOf[PromQlQueryParams]
    val timeRange = timeRangeOverride.getOrElse(TimeRange(1000 * queryParams.startSecs, 1000 * queryParams.endSecs))
    val (partitionName, grpcEndpoint) = (partition.partitionName, partition.grpcEndPoint)
    if (partitionName.equals(localPartitionName)) {
      // FIXME: subquery tests fail when their time-ranges are updated
      //   with the original query params
      val lpWithUpdatedTime = if (timeRangeOverride.isDefined) {
        copyLogicalPlanWithUpdatedTimeRange(logicalPlan, timeRange)
      } else logicalPlan
      localPartitionPlanner.materialize(lpWithUpdatedTime, queryContext)
    } else {
      val promQL = LogicalPlanParser.convertToQuery(logicalPlan)
      val ctx = generateRemoteExecParams(queryContext, promQL, timeRange.startMs, timeRange.endMs)
      if (grpcEndpoint.isDefined &&
        !(queryConfig.grpcPartitionsDenyList.contains("*") ||
          queryConfig.grpcPartitionsDenyList.contains(partitionName.toLowerCase))) {
        val channel = channels.getOrElseUpdate(grpcEndpoint.get,
          GrpcCommonUtils.buildChannelFromEndpoint(grpcEndpoint.get))
        PromQLGrpcRemoteExec(channel, remoteHttpTimeoutMs, ctx, inProcessPlanDispatcher,
          dataset.ref, plannerSelector)
      } else {
        val httpEndpoint = partition.httpEndPoint + queryParams.remoteQueryPath.getOrElse("")
        PromQlRemoteExec(httpEndpoint, remoteHttpTimeoutMs,
          ctx, inProcessPlanDispatcher, dataset.ref, remoteExecHttpClient)
      }
    }
  }

  /**
   * Given a sequence of assignments and a time-range to query, returns (assignment, range)
   *   pairs that describe the time-ranges to be queried for each assignment such that:
   *     (a) the returned ranges lie within the argument time-range, and
   *     (b) lookbacks do not cross partition splits (where the "lookback" is defined only by the argument)
   * @param assignments must be sorted and time-disjoint
   * @param queryRange the complete time-range. Does not include the offset.
   * @param lookbackMs the time to skip immediately after a partition split.
   * @param stepMsOpt occupied iff the returned ranges should describe periodic steps
   *                  (i.e. all range start times (except the first) should be snapped to a step)
   */
<<<<<<< HEAD
  def getAssignmentQueryRanges(assignments: Seq[PartitionAssignment], queryRange: TimeRange,
=======
  private def getAssignmentQueryRanges(assignments: Seq[PartitionAssignment], range: TimeRange,
>>>>>>> 6e435468
                               lookbackMs: Long = 0L, offsetMs: Long = 0L,
                               stepMsOpt: Option[Long] = None): Seq[(PartitionAssignment, TimeRange)] = {
    // Construct a sequence of Option[TimeRange]; the ith range is None iff the ith partition has no range to query.
    // First partition doesn't need its start snapped to a periodic step, so deal with it separately.
    val filteredAssignments = assignments.dropWhile(_.timeRange.endMs < queryRange.startMs)
    if (filteredAssignments.isEmpty || filteredAssignments.head.timeRange.startMs > queryRange.endMs) {
      return Nil
    }
    val headRange = {
<<<<<<< HEAD
      val range = filteredAssignments.head.timeRange
      Some(TimeRange(math.max(queryRange.startMs, range.startMs),
                     math.min(range.endMs + offsetMs, queryRange.endMs)))
    }
    // Snap remaining range starts to a step (if a step is provided).
    val tailRanges = filteredAssignments.tail.takeWhile(_.timeRange.startMs < queryRange.endMs).map { assign =>
=======
      val partRange = assignments.head.timeRange
      if (range.startMs <= partRange.endMs) {
        // At least, some part of the query ends up in this first partition
        Some(TimeRange(math.max(range.startMs, partRange.startMs),
                       math.min(partRange.endMs + offsetMs, range.endMs)))
      } else
        None
    }
    // Snap remaining range starts to a step (if a step is provided).
    // Add the constant period of uncertainity to the start of the Assignment time
    // TODO: Move to config later
    val tailRanges = assignments.tail.map { part =>
>>>>>>> 6e435468
      val startMs = if (stepMsOpt.nonEmpty) {
        snapToStep(timestamp = assign.timeRange.startMs + lookbackMs + offsetMs,
                   step = stepMsOpt.get,
                   origin = queryRange.startMs)
      } else {
        assign.timeRange.startMs + lookbackMs + offsetMs
      }
<<<<<<< HEAD
      val endMs = math.min(queryRange.endMs, assign.timeRange.endMs + offsetMs)
      if (startMs <= endMs) {
        Some(TimeRange(startMs, endMs))
      } else None
=======
      val endMs = math.min(range.endMs, part.timeRange.endMs + offsetMs)
      val periodOfUncertaintyMs = if (queryConfig.routingConfig.supportRemoteRawExport)
              queryConfig.routingConfig.periodOfUncertaintyMs
              else
                0
      if (startMs + periodOfUncertaintyMs <= endMs) {
        Some(TimeRange(startMs + periodOfUncertaintyMs, endMs))
      } else
        None
>>>>>>> 6e435468
    }
    // Filter out the Nones and flatten the Somes.
    (Seq(headRange) ++ tailRanges).zip(filteredAssignments).filter(_._1.nonEmpty).map{ case (rangeOpt, part) =>
      (part, rangeOpt.get)
    }
  }

  // FIXME: this is a near-exact copy-paste of a method in the ShardKeyRegexPlanner --
  //  more evidence that these two classes should be merged.
  private def materializeAggregate(aggregate: Aggregate, queryContext: QueryContext): PlanResult = {
    val plan = if (LogicalPlanUtils.hasDescendantAggregateOrJoin(aggregate.vectors)) {
      val childPlan = materialize(aggregate.vectors, queryContext)
      addAggregator(aggregate, queryContext, PlanResult(Seq(childPlan)))
    } else {
      val queryParams = queryContext.origQueryParams.asInstanceOf[PromQlQueryParams]
      val (partitions, _, _, _) = resolvePartitionsAndRoutingKeys(aggregate, queryParams)
      val childQueryContext = queryContext.copy(
        plannerParams = queryContext.plannerParams.copy(skipAggregatePresent = true))
      val execPlans = partitions.map(p => materializeForPartition(aggregate, p, childQueryContext))
      val exec = if (execPlans.size == 1) execPlans.head
      else {
        if ((aggregate.operator.equals(AggregationOperator.TopK)
          || aggregate.operator.equals(AggregationOperator.BottomK)
          || aggregate.operator.equals(AggregationOperator.CountValues)
          ) && !canSupportMultiPartitionCalls(execPlans))
          throw new UnsupportedOperationException(s"Shard Key regex not supported for ${aggregate.operator}")
        else {
          val reducer = MultiPartitionReduceAggregateExec(queryContext, inProcessPlanDispatcher,
            execPlans.sortWith((x, _) => !x.isInstanceOf[PromQlRemoteExec]), aggregate.operator, aggregate.params)
          reducer.addRangeVectorTransformer(AggregatePresenter(aggregate.operator, aggregate.params,
            RangeParams(queryParams.startSecs, queryParams.stepSecs, queryParams.endSecs)))
          reducer
        }
      }
      exec
    }
    PlanResult(Seq(plan))
  }

  /**
   * Materialize any plan whose materialization strategy is governed by whether-or-not it
   *   contains leaves that individually span partitions.
   */
  private def materializePlanHandleSplitLeaf(logicalPlan: LogicalPlan,
                                             qContext: QueryContext): PlanResult = {
    val qParams = qContext.origQueryParams.asInstanceOf[PromQlQueryParams]
    // (1) Find the set of shard-key filter groups for each plan.
    // (2) Resolve each group into a set of groups (e.g. if any regex filters exist).
    // (3) For each filter group, replace the filters of the source RawSeries plan.
    // (4) Identify whether-or-not any of the RawSeries plans would source data from multiple partitions.
    val hasMultiPartitionLeaves =
      LogicalPlan.findLeafLogicalPlans(logicalPlan)
        .filter(_.isInstanceOf[RawSeries])
        .flatMap { rs =>
          val rawFilters = LogicalPlan.getNonMetricShardKeyFilters(rs, dataset.options.nonMetricShardColumns)
          val filters = rawFilters.flatMap(shardKeyMatcher(_))
          filters.map(rs.replaceFilters)
        }
        .exists(getPartitions(_, qParams).size > 1)
    if (hasMultiPartitionLeaves) {
      materializeSplitLeafPlan(logicalPlan, qContext)
    } else { logicalPlan match {
      case agg: Aggregate => materializeAggregate(agg, qContext)
      case psw: PeriodicSeriesWithWindowing => materializeNonSplitPeriodicAndRawSeries(psw, qContext)
      case sqw: SubqueryWithWindowing => super.materializeSubqueryWithWindowing(qContext, sqw)
      case bj: BinaryJoin => materializeMultiPartitionBinaryJoinNoSplitLeaf(bj, qContext)
      case sv: ScalarVectorBinaryOperation => super.materializeScalarVectorBinOp(qContext, sv)
      case aif: ApplyInstantFunction => super.materializeApplyInstantFunction(qContext, aif)
      case svdp: ScalarVaryingDoublePlan => super.materializeScalarPlan(qContext, svdp)
      case aaf: ApplyAbsentFunction => super.materializeAbsentFunction(qContext, aaf)
      case ps: PeriodicSeries => materializeNonSplitPeriodicAndRawSeries(ps, qContext)
      case rcm: RawChunkMeta => materializeNonSplitPeriodicAndRawSeries(rcm, qContext)
      case rs: RawSeries => materializeNonSplitPeriodicAndRawSeries(rs, qContext)
      case x => throw new IllegalArgumentException(s"unhandled type: ${x.getClass}")
    }}
  }

  /**
   * Throws a BadQueryException if any of the following conditions hold:
   *     (1) the plan spans more than one non-metric shard key prefix.
   *     (2) the plan contains at least one BinaryJoin, and any of its BinaryJoins contain an offset.
   * @param splitLeafPlan must contain leaf plans that individually span multiple partitions.
   */
  private def validateSplitLeafPlan(splitLeafPlan: LogicalPlan): Unit = {
    val baseErrorMessage = "This query contains selectors that individually read data from multiple partitions. " +
                           "This is likely because a selector's data was migrated between partitions. "
    if (hasBinaryJoin(splitLeafPlan) && getOffsetMillis(splitLeafPlan).exists(_ > 0)) {
      throw new BadQueryException( baseErrorMessage +
          "These \"split\" queries cannot contain binary joins with offsets."
      )
    }
    lazy val hasMoreThanOneNonMetricShardKey =
      getNonMetricShardKeyFilters(splitLeafPlan, dataset.options.nonMetricShardColumns)
        .filter(_.nonEmpty).distinct.size > 1
    if (hasMoreThanOneNonMetricShardKey) {
      throw new BadQueryException( baseErrorMessage +
          "These \"split\" queries are not supported if they contain multiple non-metric shard keys."
      )
    }
  }

  /**
   * Materializes a LogicalPlan with leaves that individually span multiple partitions.
   * All "split-leaf" plans will fail to materialize (throw a BadQueryException) if they
   *   span more than one non-metric shard key prefix.
   * Split-leaf plans that contain at least one BinaryJoin will additionally fail to materialize
   *   if any of the plan's BinaryJoins contain an offset.
   */
  //scalastyle:off method.length
  private def materializeSplitLeafPlan(logicalPlan: LogicalPlan,
                                       qContext: QueryContext): PlanResult = {
    // TODO: Reassess this validate, we should also support binary joins in split leaf as long as they are within
    //  the limits of max range of data exported
    validateSplitLeafPlan(logicalPlan)
    val qParams = qContext.origQueryParams.asInstanceOf[PromQlQueryParams]
    // get a mapping of assignments to time-ranges to query
    val lookbackMs = getLookBackMillis(logicalPlan).max
    val offsetMs = getOffsetMillis(logicalPlan).max
    val timeRange = TimeRange(1000 * qParams.startSecs, 1000 * qParams.endSecs)
    val stepMsOpt = if (qParams.startSecs == qParams.endSecs) None else Some(1000 * qParams.stepSecs)
    val partitions = getPartitions(logicalPlan, qParams).distinct.sortBy(_.timeRange.startMs)
    require(partitions.nonEmpty, s"Partition assignments is not expected to be empty for query ${qParams.promQl}")
    val assignmentRanges = getAssignmentQueryRanges(partitions, timeRange,
        lookbackMs = lookbackMs, offsetMs = offsetMs, stepMsOpt = stepMsOpt)
    val execPlans = if (assignmentRanges.isEmpty) {
      // Assignment ranges empty means we cant run this query fully on one partition and needs
      // remote raw export Check if the total time of raw export is within the limits, if not return Empty result
      // While it may seem we don't tune the lookback of the leaf raw queries to exactly what we need from each
      // partition, in reality it doesnt matter as despite a longer lookback, the actual data exported will be at most
      // what that partition contains.
      val (startTime, endTime) = (qParams.startSecs, qParams.endSecs)
      val totalExpectedRawExport = (endTime - startTime) + lookbackMs + offsetMs
      if (queryConfig.routingConfig.supportRemoteRawExport &&
        queryConfig.routingConfig.maxRemoteRawExportTimeRange.toMillis > totalExpectedRawExport) {
        val newLp = rewritePlanWithRemoteRawExport(logicalPlan, IntervalSelector(startTime * 1000, endTime * 1000))
        walkLogicalPlanTree(newLp, qContext, forceInProcess = true).plans
      } else {
        if (queryConfig.routingConfig.supportRemoteRawExport) {
          logger.warn(
            s"Remote raw export is supported and the $totalExpectedRawExport ms" +
              s" is greater than the max allowed raw export duration of " +
              s"${queryConfig.routingConfig.maxRemoteRawExportTimeRange}" +
              s" for promQl=${qParams.promQl}")
        } else {
          logger.warn(s"Remote raw export not enabled for promQl=${qParams.promQl}")
        }
        Seq(EmptyResultExec(qContext, dataset.ref, inProcessPlanDispatcher))
      }
    } else {
      // materialize a plan for each range/assignment pair
      val (_, execPlans) = assignmentRanges.foldLeft(
        (None: Option[(PartitionAssignment, TimeRange)], ListBuffer.empty[ExecPlan])) {
        case (acc, next) => acc match {
          case (Some((_, prevTimeRange)), ep: ListBuffer[ExecPlan]) =>
            val (currentAssignment, currentTimeRange) = next
            // Start and end is the next and previous second of the previous and current time range respectively
            val (gapStartTimeMs, gapEndTimeMs) = (
              if (stepMsOpt.isDefined)
                snapToStep(prevTimeRange.endMs / 1000L * 1000L + 1, stepMsOpt.get, timeRange.startMs)
              else
                prevTimeRange.endMs / 1000L * 1000L + 1000L,
              (currentTimeRange.startMs / 1000L * 1000L) - 1000L)


            // If we enable stitching the missing part of time range between the previous time range's end time and
            // current time range's start time, we will perform remote/local partition raw data export
            if (queryConfig.routingConfig.supportRemoteRawExport && gapStartTimeMs < gapEndTimeMs) {
              //  We need to perform raw data export from two partitions, for simplicity we will assume the time range
              //  spans 2 partition, one partition is on the left and one on the right
              // Walk the plan to make all RawSeries support remote export fetching the data from previous partition
              // When we rewrite the RawSeries's rangeSelector, we will make the start and end time same as the end
              // of the
              // previous partition's end time and then do a raw query for the duration of the
              //  (currentTimeRange.startMs - currentAssignment.timeRange.startMs) + offset + lookback.
              //           Partition split   end time for queries in partition 1
              //                       V(p)  V(t1)
              //  |----o---------------|-----x------x-----------------------------o-------|
              //       ^(s)                         ^(t2)                         ^(e)
              //    Query start time     Start time in new partition          Query end time
              //
              // Given we have offset of 10 mins, the query range from partition P1 (left of the partition split point)
              // is [s, p + 10m]. The offset looks at data 10 mins back, so we can extent the time range in p1 to 10
              // mins after the split point p We want to now provide results for time range t1 - t2, which is missing
              // Lets assume the query is sum(rate(foo{}[5m] offset 10m))
              // Given the offset is 10m, lookback is 5m, we would need raw data in the range
              // [t1 - 5m - 10m, t2], this range for raw queries span two partitions and we will let the RawSeries (the
              // leaf logical plan) with supportsRemoteDataCall = true figure out if this range can entirely be selected
              // from partition p1 or p2
              //

              // Do not perform raw exports if the export is beyond a certain value for example
              // foo{}[10d] or foo[2d] offset 8d  both will export 10 days of raw data which might cause heap pressure
              // and OOMs. The max cross partition raw export config can control such queries from bring the process
              // down but simpler queries with few minutes or even hour or two of lookback/offset will continue to work
              // seamlessly with no data gaps
              // Note that at the moment, while planning, we only can look at whats the max time range we can support.
              // We still dont hqve capabilities to check the expected number of timeseries scanned or bytes scanned
              // and adding capabilities to give up a "part" of query execution if the runtime number of bytes of ts
              // scanned goes high isn't available. To start with the time range scanned as a static configuration will
              // be good enough and can be enhanced in future as required.
              val rawExportStartDurationThisPartition = prevTimeRange.endMs / 1000L * 1000L
              val totalExpectedRawExport = (gapEndTimeMs - rawExportStartDurationThisPartition) + lookbackMs + offsetMs
              if (queryConfig.routingConfig.maxRemoteRawExportTimeRange.toMillis > totalExpectedRawExport) {
                // Only if the raw export is completely within the previous partition's timerange
                val newParams = qParams.copy(startSecs = gapStartTimeMs / 1000, endSecs = gapEndTimeMs / 1000)
                val newContext = qContext.copy(origQueryParams = newParams)
                val newLp = rewritePlanWithRemoteRawExport(logicalPlan,
                  IntervalSelector(gapStartTimeMs, gapEndTimeMs),
                  additionalLookbackMs = 0L.max(gapStartTimeMs - rawExportStartDurationThisPartition))
                ep ++= walkLogicalPlanTree(newLp, newContext, forceInProcess = true).plans
              } else {
                logger.warn(
                  s"Remote raw export is supported but the expected raw export for $totalExpectedRawExport ms" +
                  s" is greater than the max allowed raw export duration " +
                    s"${queryConfig.routingConfig.maxRemoteRawExportTimeRange}")
              }
            }
            val newParams = qParams.copy(startSecs = qParams.startSecs.max(currentTimeRange.startMs / 1000),
              endSecs = qParams.endSecs.min(currentTimeRange.endMs / 1000))
            val newContext = qContext.copy(origQueryParams = newParams)
            ep += materializeForPartition(logicalPlan, currentAssignment, newContext)
            (Some(next), ep)
          //
          case (None, ep: ListBuffer[ExecPlan]) =>
            val (assignment, range) = next
            val newParams = qParams.copy(startSecs = qParams.startSecs, endSecs = range.endMs / 1000)
            val newContext = qContext.copy(origQueryParams = newParams)
            ep += materializeForPartition(logicalPlan, assignment, newContext)
            (Some(next), ep)
        }
      }
      // Edge case with namespace across multiple partitions includes a case where the a part of time range
      // of the original params fall in the new partition but that duration is less than the lookback. For example,
      // Consider the timesplit happening at 1:00, the lookback of the query is 20 mins and the original query params
      // have end date of 1:10. Then the period of 1 - 1:20 will not have any results, this is due to that fact the
      // period 1 - 1:10 can not be served from one partition alone and needs to be computed on query service. Here
      // we will handle this case and add the missing execPlan if needed

      if (partitions.length > 1 && queryConfig.routingConfig.supportRemoteRawExport) {
        // Here we check if the assignment ranges cover the entire query duration
        val (_, lastTimeRange) = assignmentRanges.last
        if (lastTimeRange.endMs < timeRange.endMs) {
          // this means we need to add the missing time range to the end to execute the bit on Query service
          val (gapStartTimeMs, gapEndTimeMs) = stepMsOpt match {
            case Some(step)   =>   (snapToStep(lastTimeRange.endMs + 1, step, timeRange.startMs),
              timeRange.endMs)
            case None           => (lastTimeRange.endMs, timeRange.endMs)
          }
          val newParams = qParams.copy(startSecs = gapStartTimeMs / 1000, endSecs = gapEndTimeMs / 1000)
          val newContext = qContext.copy(origQueryParams = newParams)
          val newLp = rewritePlanWithRemoteRawExport(logicalPlan,
            IntervalSelector(gapStartTimeMs, gapEndTimeMs),
            additionalLookbackMs = 0L.max(gapStartTimeMs - lastTimeRange.startMs))
          execPlans ++ walkLogicalPlanTree(newLp, newContext, forceInProcess = true).plans
        } else {
          execPlans
        }
      } else {
        execPlans
      }

    }

    // stitch if necessary
    val resPlan = if (execPlans.size == 1) {
      execPlans.head
    } else {
      // returns NaNs for missing timestamps
      val rvRange = RvRange(1000 * qParams.startSecs,
                            1000 * qParams.stepSecs,
                            1000 * qParams.endSecs)
      StitchRvsExec(qContext, inProcessPlanDispatcher, Some(rvRange), execPlans,
        enableApproximatelyEqualCheck = queryConfig.routingConfig.enableApproximatelyEqualCheckInStitch)
    }
    PlanResult(Seq(resPlan))
  }
  //scalastyle:on method.length
  /**
   * Materialize a BinaryJoin whose individual leaf plans do not span partitions.
   */
  private def materializeMultiPartitionBinaryJoinNoSplitLeaf(logicalPlan: BinaryJoin,
                                                             qContext: QueryContext): PlanResult = {
    val lhsQueryContext = qContext.copy(origQueryParams = qContext.origQueryParams.asInstanceOf[PromQlQueryParams].
      copy(promQl = LogicalPlanParser.convertToQuery(logicalPlan.lhs)))
    val rhsQueryContext = qContext.copy(origQueryParams = qContext.origQueryParams.asInstanceOf[PromQlQueryParams].
      copy(promQl = LogicalPlanParser.convertToQuery(logicalPlan.rhs)))

    val lhsExec = this.materialize(logicalPlan.lhs, lhsQueryContext)
    val rhsExec = this.materialize(logicalPlan.rhs, rhsQueryContext)

    val execPlan = if (logicalPlan.operator.isInstanceOf[SetOperator])
      SetOperatorExec(qContext, InProcessPlanDispatcher(queryConfig), Seq(lhsExec), Seq(rhsExec), logicalPlan.operator,
        logicalPlan.on.map(LogicalPlanUtils.renameLabels(_, datasetMetricColumn)),
        LogicalPlanUtils.renameLabels(logicalPlan.ignoring, datasetMetricColumn), datasetMetricColumn,
        rvRangeFromPlan(logicalPlan))
    else
      BinaryJoinExec(qContext, inProcessPlanDispatcher, Seq(lhsExec), Seq(rhsExec), logicalPlan.operator,
        logicalPlan.cardinality, logicalPlan.on.map(LogicalPlanUtils.renameLabels(_, datasetMetricColumn)),
        LogicalPlanUtils.renameLabels(logicalPlan.ignoring, datasetMetricColumn),
        LogicalPlanUtils.renameLabels(logicalPlan.include, datasetMetricColumn), datasetMetricColumn,
        rvRangeFromPlan(logicalPlan))
    PlanResult(execPlan :: Nil)
  }

  private def copy(lp: MetadataQueryPlan, startMs: Long, endMs: Long): MetadataQueryPlan = lp match {
    case sk: SeriesKeysByFilters       => sk.copy(startMs = startMs, endMs = endMs)
    case lv: LabelValues               => lv.copy(startMs = startMs, endMs = endMs)
    case ln: LabelNames                => ln.copy(startMs = startMs, endMs = endMs)
    case lc: LabelCardinality          => lc.copy(startMs = startMs, endMs = endMs)
  }

  private def materializeMetadataQueryPlan(lp: MetadataQueryPlan, qContext: QueryContext): PlanResult = {
    val queryParams = qContext.origQueryParams.asInstanceOf[PromQlQueryParams]
    // LabelCardinality is a special case, here the partitions to send this query to is not  the authorized partition
    // but the actual one where data resides, similar to how non metadata plans work, however, getting label cardinality
    // is a metadata operation and shares common components with other metadata endpoints.
    val partitions = lp match {
      case lc: LabelCardinality       => getPartitions(lc, qContext.origQueryParams.asInstanceOf[PromQlQueryParams])
      case _                          => getMetadataPartitions(lp.filters,
        TimeRange(queryParams.startSecs * 1000, queryParams.endSecs * 1000))
    }

    val execPlan = if (partitions.isEmpty) {
      logger.warn(s"No partitions found for ${queryParams.startSecs}, ${queryParams.endSecs}")
      localPartitionPlanner.materialize(lp, qContext)
    }
    else {
      val execPlans = partitions.map { p =>
        logger.debug(s"partitionInfo=$p; queryParams=$queryParams")
        if (p.partitionName.equals(localPartitionName))
          localPartitionPlanner.materialize(
            copy(lp, startMs = p.timeRange.startMs, endMs = p.timeRange.endMs), qContext)
        else {
          val params: Map[String, String] = lp match {
            case _: SeriesKeysByFilters |
                 _: LabelNames |
                 _: LabelCardinality    => Map("match[]" -> LogicalPlanParser.metadataMatchToQuery(lp))
            case lv: LabelValues        => PlannerUtil.getLabelValuesUrlParams(lv, queryParams)
          }
          createMetadataRemoteExec(qContext, p, params)
        }
      }
      if (execPlans.size == 1) execPlans.head
      else lp match {
        case _: SeriesKeysByFilters => PartKeysDistConcatExec(qContext, inProcessPlanDispatcher,
          execPlans.sortWith((x, _) => !x.isInstanceOf[MetadataRemoteExec]))
        case _: LabelValues => LabelValuesDistConcatExec(qContext, inProcessPlanDispatcher,
          execPlans.sortWith((x, _) => !x.isInstanceOf[MetadataRemoteExec]))
        case _: LabelNames => LabelNamesDistConcatExec(qContext, inProcessPlanDispatcher,
          execPlans.sortWith((x, _) => !x.isInstanceOf[MetadataRemoteExec]))
        case _: LabelCardinality => LabelCardinalityReduceExec(qContext, inProcessPlanDispatcher,
          execPlans.sortWith((x, _) => !x.isInstanceOf[MetadataRemoteExec]))
      }
    }
    PlanResult(execPlan::Nil)
  }

  def materializeTsCardinalities(lp: TsCardinalities, qContext: QueryContext): PlanResult = {

    val queryParams = qContext.origQueryParams.asInstanceOf[PromQlQueryParams]
    val partitions = if (lp.shardKeyPrefix.size >= 2) {
      // At least a ws/ns pair is required to select specific partitions.
      getPartitions(lp, queryParams, infiniteTimeRange = true)
    } else {
      logger.info(s"(ws, ns) pair not provided in prefix=${lp.shardKeyPrefix};" +
                  s"dispatching to all authorized partitions")
      getMetadataPartitions(lp.filters(), TimeRange(0, Long.MaxValue))
    }
    val execPlan = if (partitions.isEmpty) {
      logger.warn(s"no partitions found for $lp; defaulting to local planner")
      localPartitionPlanner.materialize(lp, qContext)
    } else {
      val execPlans = partitions.map { p =>
        logger.debug(s"partition=$p; plan=$lp")
        if (p.partitionName.equals(localPartitionName))
          localPartitionPlanner.materialize(lp, qContext)
        else {
          val newQueryContext = qContext.copy(origQueryParams = queryParams.copy(verbose = true))
          createMetadataRemoteExec(newQueryContext, p, lp.queryParams())
        }
      }
      if (execPlans.size == 1) {
        execPlans.head
      } else {
        TsCardReduceExec(qContext, inProcessPlanDispatcher,
          execPlans.sortWith((x, _) => !x.isInstanceOf[MetadataRemoteExec]))
      }
    }
    PlanResult(execPlan::Nil)
  }

  private def getMetadataPartitions(filters: Seq[ColumnFilter], timeRange: TimeRange): List[PartitionAssignment] = {
    val nonMetricShardKeyFilters = filters.filter(f => dataset.options.nonMetricShardColumns.contains(f.column))
    partitionLocationProvider.getMetadataPartitions(nonMetricShardKeyFilters, timeRange)
  }

  private def createMetadataRemoteExec(qContext: QueryContext, partitionAssignment: PartitionAssignment,
                                       urlParams: Map[String, String]) = {
    val finalQueryContext = generateRemoteExecParams(
      qContext, "<metadata>", partitionAssignment.timeRange.startMs, partitionAssignment.timeRange.endMs)
    val httpEndpoint = partitionAssignment.httpEndPoint +
      finalQueryContext.origQueryParams.asInstanceOf[PromQlQueryParams].remoteQueryPath.getOrElse("")
    MetadataRemoteExec(httpEndpoint, remoteHttpTimeoutMs,
      urlParams, finalQueryContext, inProcessPlanDispatcher, dataset.ref, remoteExecHttpClient, queryConfig)
  }
}<|MERGE_RESOLUTION|>--- conflicted
+++ resolved
@@ -231,7 +231,6 @@
       case lp: ApplyLimitFunction          => super.materializeLimitFunction(qContext, lp)
       case lp: TsCardinalities             => materializeTsCardinalities(lp, qContext)
       case lp: TopLevelSubquery            => super.materializeTopLevelSubquery(qContext, lp)
-<<<<<<< HEAD
       case _: BinaryJoin |
            _: ApplyInstantFunction |
            _: Aggregate |
@@ -243,7 +242,6 @@
            _: PeriodicSeries |
            _: RawChunkMeta |
            _: RawSeries                    => materializePlanHandleSplitLeaf(logicalPlan, qContext)
-=======
       case _: PeriodicSeriesWithWindowing |
            _: PeriodicSeries               => materializePlanHandleSplitLeaf(logicalPlan, qContext)
       case raw: RawSeries                  =>
@@ -260,7 +258,6 @@
 
 
       case lp: RawChunkMeta                => materializePeriodicAndRawSeries(lp, qContext)
->>>>>>> 6e435468
     }
   }
   // scalastyle:on cyclomatic.complexity
@@ -324,15 +321,9 @@
   }
 
   /**
-<<<<<<< HEAD
-   * Materialize plans with leaves that are not split across time.
-   */
-  def materializeNonSplitPeriodicAndRawSeries(logicalPlan: LogicalPlan, qContext: QueryContext): PlanResult = {
-=======
     * Materialize all queries except Binary Join and Metadata
     */
   private def materializePeriodicAndRawSeries(logicalPlan: LogicalPlan, qContext: QueryContext): PlanResult = {
->>>>>>> 6e435468
     val queryParams = qContext.origQueryParams.asInstanceOf[PromQlQueryParams]
     val (partitions, lookBackMs, offsetMs, routingKeys) = resolvePartitionsAndRoutingKeys(logicalPlan, queryParams)
     val execPlan = if (partitions.isEmpty || routingKeys.isEmpty)
@@ -342,14 +333,9 @@
       if (execPlans.size == 1) execPlans.head
       else {
         // TODO: Do we pass in QueryContext in LogicalPlan's helper rvRangeForPlan?
-<<<<<<< HEAD
-        MultiPartitionDistConcatExec(
-          qContext, inProcessPlanDispatcher, execPlans.sortWith((x, _) => !x.isInstanceOf[PromQlRemoteExec]))
-=======
         StitchRvsExec(qContext, inProcessPlanDispatcher, rvRangeFromPlan(logicalPlan),
           execPlans.sortWith((x, _) => !x.isInstanceOf[PromQlRemoteExec]),
           enableApproximatelyEqualCheck = queryConfig.routingConfig.enableApproximatelyEqualCheckInStitch)
->>>>>>> 6e435468
       }
       // Sort to move RemoteExec in end as it does not have schema
     }
@@ -405,11 +391,7 @@
    * @param stepMsOpt occupied iff the returned ranges should describe periodic steps
    *                  (i.e. all range start times (except the first) should be snapped to a step)
    */
-<<<<<<< HEAD
-  def getAssignmentQueryRanges(assignments: Seq[PartitionAssignment], queryRange: TimeRange,
-=======
-  private def getAssignmentQueryRanges(assignments: Seq[PartitionAssignment], range: TimeRange,
->>>>>>> 6e435468
+  private def getAssignmentQueryRanges(assignments: Seq[PartitionAssignment], queryRange: TimeRange,
                                lookbackMs: Long = 0L, offsetMs: Long = 0L,
                                stepMsOpt: Option[Long] = None): Seq[(PartitionAssignment, TimeRange)] = {
     // Construct a sequence of Option[TimeRange]; the ith range is None iff the ith partition has no range to query.
@@ -419,27 +401,18 @@
       return Nil
     }
     val headRange = {
-<<<<<<< HEAD
-      val range = filteredAssignments.head.timeRange
-      Some(TimeRange(math.max(queryRange.startMs, range.startMs),
-                     math.min(range.endMs + offsetMs, queryRange.endMs)))
-    }
-    // Snap remaining range starts to a step (if a step is provided).
-    val tailRanges = filteredAssignments.tail.takeWhile(_.timeRange.startMs < queryRange.endMs).map { assign =>
-=======
       val partRange = assignments.head.timeRange
-      if (range.startMs <= partRange.endMs) {
+      if (queryRange.startMs <= partRange.endMs) {
         // At least, some part of the query ends up in this first partition
-        Some(TimeRange(math.max(range.startMs, partRange.startMs),
-                       math.min(partRange.endMs + offsetMs, range.endMs)))
+        Some(TimeRange(math.max(queryRange.startMs, partRange.startMs),
+                       math.min(partRange.endMs + offsetMs, queryRange.endMs)))
       } else
         None
     }
     // Snap remaining range starts to a step (if a step is provided).
     // Add the constant period of uncertainity to the start of the Assignment time
     // TODO: Move to config later
-    val tailRanges = assignments.tail.map { part =>
->>>>>>> 6e435468
+    val tailRanges = filteredAssignments.tail.takeWhile(_.timeRange.startMs < queryRange.endMs).map { assign =>
       val startMs = if (stepMsOpt.nonEmpty) {
         snapToStep(timestamp = assign.timeRange.startMs + lookbackMs + offsetMs,
                    step = stepMsOpt.get,
@@ -447,13 +420,7 @@
       } else {
         assign.timeRange.startMs + lookbackMs + offsetMs
       }
-<<<<<<< HEAD
       val endMs = math.min(queryRange.endMs, assign.timeRange.endMs + offsetMs)
-      if (startMs <= endMs) {
-        Some(TimeRange(startMs, endMs))
-      } else None
-=======
-      val endMs = math.min(range.endMs, part.timeRange.endMs + offsetMs)
       val periodOfUncertaintyMs = if (queryConfig.routingConfig.supportRemoteRawExport)
               queryConfig.routingConfig.periodOfUncertaintyMs
               else
@@ -462,7 +429,6 @@
         Some(TimeRange(startMs + periodOfUncertaintyMs, endMs))
       } else
         None
->>>>>>> 6e435468
     }
     // Filter out the Nones and flatten the Somes.
     (Seq(headRange) ++ tailRanges).zip(filteredAssignments).filter(_._1.nonEmpty).map{ case (rangeOpt, part) =>

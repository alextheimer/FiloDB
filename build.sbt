val mySettings = Seq(organization := "org.velvia",
                     scalaVersion := "2.10.4",
                     parallelExecution in Test := false,
                     fork in Test := true,
                     resolvers ++= extraRepos,
                     ivyScala := ivyScala.value map { _.copy(overrideScalaVersion = true) }) ++ universalSettings

lazy val core = (project in file("core"))
                  .settings(mySettings:_*)
                  .settings(name := "filodb-core")
                  .settings(scalacOptions += "-language:postfixOps")
                  .settings(libraryDependencies ++= coreDeps)

lazy val coordinator = (project in file("coordinator"))
                         .settings(mySettings:_*)
                         .settings(name := "filodb-coordinator")
                         .settings(libraryDependencies ++= coordDeps)
                         .dependsOn(core % "compile->compile; test->test")

lazy val cassandra = (project in file("cassandra"))
                       .settings(mySettings:_*)
                       .settings(name := "filodb-cassandra")
                       .settings(libraryDependencies ++= cassDeps)
                       .dependsOn(core % "compile->compile; test->test")

lazy val cli = (project in file("cli"))
                 .settings(mySettings:_*)
                 .settings(name := "filodb-cli")
                 .settings(libraryDependencies ++= cliDeps)
                 .settings(cliAssemblySettings:_*)
                 .dependsOn(core, coordinator, cassandra)

lazy val spark = (project in file("spark"))
                   .settings(name := "filodb-spark")
                   .configs( IntegrationTest )
                   .settings(itSettings : _*)
                   .settings(fork in IntegrationTest := true)
                   .settings(mySettings:_*)
                   .settings(libraryDependencies ++= sparkDeps)
                   .settings(assemblySettings:_*)
                   .settings(assemblyOption in assembly := (assemblyOption in assembly).value.copy(includeScala = false))
                   .dependsOn(core % "compile->compile; test->test; it->test",
                              coordinator,
                              cassandra % "compile->compile; test->test; it->test")

lazy val jmh = (project in file("jmh"))
                 .settings(mySettings:_*)
                 .settings(name := "filodb-jmh")
                 .settings(libraryDependencies ++= jmhDeps)
                 .enablePlugins(JmhPlugin)
                 .dependsOn(core % "compile->compile; compile->test", spark)

lazy val stress = (project in file("stress"))
                    .settings(mySettings:_*)
                    .settings(libraryDependencies ++= stressDeps)
                    .settings(assemblySettings:_*)
                    .dependsOn(spark)

val cassDriverVersion = "3.0.2"
val akkaVersion    = "2.3.15"
<<<<<<< HEAD
val sparkVersion   = "1.4.1"
=======
val sparkVersion   = "1.6.1"
>>>>>>> dc751bc0

lazy val extraRepos = Seq(
  "twitter-repo" at "http://maven.twttr.com",
  "Pellucid Bintray" at "http://dl.bintray.com/pellucid/maven",
  "Velvia Bintray" at "https://dl.bintray.com/velvia/maven",
  "spray repo" at "http://repo.spray.io"
)

val excludeShapeless = ExclusionRule(organization = "com.chuusai")
// Zookeeper pulls in slf4j-log4j12 which we DON'T want
val excludeZK = ExclusionRule(organization = "org.apache.zookeeper")
// This one is brought by Spark by default
val excludeSlf4jLog4j = ExclusionRule(organization = "org.slf4j", name = "slf4j-log4j12")
val excludeJersey = ExclusionRule(organization = "com.sun.jersey")

lazy val commonDeps = Seq(
  "io.kamon"             %% "kamon-core"        % "0.6.0",
  "ch.qos.logback"        % "logback-classic"   % "1.0.7" % "test",  // to get good test logs
  "org.scalatest"        %% "scalatest"         % "2.2.4" % "test"
)

lazy val coreDeps = commonDeps ++ Seq(
  "com.typesafe.scala-logging" %% "scala-logging-slf4j" % "2.1.2",
  "org.slf4j"             % "slf4j-api"         % "1.7.10",
  "com.beachape"         %% "enumeratum"        % "1.2.1",
  "org.velvia.filo"      %% "filo-scala"        % "0.2.4",
  "joda-time"             % "joda-time"         % "2.2",
  "org.joda"              % "joda-convert"      % "1.2",
  "io.spray"             %% "spray-caching"     % "1.3.2",
  "net.ceedubs"          %% "ficus"             % "1.0.1",
  "org.scodec"           %% "scodec-bits"       % "1.0.10",
  "org.scalactic"        %% "scalactic"         % "2.2.6",
  "com.markatta"         %% "futiles"           % "1.1.3",
  "com.nativelibs4java"  %% "scalaxy-loops"     % "0.3.3" % "provided"
)

lazy val cassDeps = commonDeps ++ Seq(
  // other dependencies separated by commas
  "com.datastax.cassandra" % "cassandra-driver-core" % cassDriverVersion,
  "ch.qos.logback"        % "logback-classic"   % "1.0.7" % "test"
)

lazy val coordDeps = commonDeps ++ Seq(
  "com.typesafe.akka"    %% "akka-slf4j"        % akkaVersion,
  "com.typesafe.akka"    %% "akka-cluster"      % akkaVersion,
  // Take out the below line if you really don't want statsd metrics enabled
  "io.kamon"             %% "kamon-statsd"        % "0.6.0",
  "com.opencsv"           % "opencsv"           % "3.3",
  "com.typesafe.akka"    %% "akka-testkit"      % akkaVersion % "test"
)

lazy val cliDeps = Seq(
  "ch.qos.logback"        % "logback-classic"   % "1.0.7",
  "com.quantifind"       %% "sumac"             % "0.3.0"
)

lazy val sparkDeps = Seq(
  // We don't want LOG4J.  We want Logback!  The excludeZK is to help with a conflict re Coursier plugin.
  "org.apache.spark"     %% "spark-hive"        % sparkVersion % "provided" excludeAll(excludeSlf4jLog4j, excludeZK),
  "org.apache.spark"     %% "spark-streaming"   % sparkVersion % "provided" excludeAll(excludeSlf4jLog4j, excludeZK),
  "org.scalatest"        %% "scalatest"         % "2.2.4" % "it"
)

lazy val jmhDeps = Seq(
  "com.nativelibs4java"  %% "scalaxy-loops"     % "0.3.3" % "provided",
  "org.apache.spark"     %% "spark-sql"         % sparkVersion excludeAll(
                                                    excludeSlf4jLog4j, excludeZK, excludeJersey)
)

lazy val stressDeps = Seq(
  "com.databricks"       %% "spark-csv"         % "1.3.0",
  "org.apache.spark"     %% "spark-sql"         % sparkVersion % "provided" excludeAll(excludeZK),
  "org.apache.spark"     %% "spark-streaming"   % sparkVersion % "provided" excludeAll(excludeZK)
)

//////////////////////////
///

lazy val coreSettings = Seq(
  scalacOptions ++= Seq("-Xlint", "-deprecation", "-Xfatal-warnings", "-feature")
)

lazy val testSettings = Seq(
    parallelExecution in Test := false,
    // Needed to avoid cryptic EOFException crashes in forked tests
    // in Travis with `sudo: false`.
    // See https://github.com/sbt/sbt/issues/653
    // and https://github.com/travis-ci/travis-ci/issues/3775
    javaOptions += "-Xmx1250M",
    concurrentRestrictions in Global := Seq(
      // Tags.limit(Tags.CPU, java.lang.Runtime.getRuntime().availableProcessors()),
      Tags.limit(Tags.CPU, 1),
      // limit to 1 concurrent test task, even across sub-projects
      Tags.limit(Tags.Test, 1),
      // Note: some components of tests seem to have the "Untagged" tag rather than "Test" tag.
      // So, we limit the sum of "Test", "Untagged" tags to 1 concurrent
      Tags.limitSum(1, Tags.Test, Tags.Untagged))
)

lazy val itSettings = Defaults.itSettings ++ Seq(
  fork in IntegrationTest := true
)

lazy val universalSettings = coreSettings ++ styleSettings ++ testSettings

// Create a default Scala style task to run with tests
lazy val testScalastyle = taskKey[Unit]("testScalastyle")

lazy val compileScalastyle = taskKey[Unit]("compileScalastyle")

lazy val styleSettings = Seq(
  testScalastyle := org.scalastyle.sbt.ScalastylePlugin.scalastyle.in(Test).toTask("").value,
  // (scalastyleConfig in Test) := "scalastyle-test-config.xml",
  // This is disabled for now, cannot get ScalaStyle to recognize the file above for some reason :/
  // (test in Test) <<= (test in Test) dependsOn testScalastyle,
  scalastyleFailOnError := true,
  compileScalastyle := org.scalastyle.sbt.ScalastylePlugin.scalastyle.in(Compile).toTask("").value,
  // Is running this on compile too much?
  (compile in Test) <<= (compile in Test) dependsOn compileScalastyle
)

lazy val shellScript = """#!/bin/bash
while [ "${1:0:2}" = "-D" ]
do
  allprops="$allprops $1"
  shift
done
if [ ! -z "$FILO_CONFIG_FILE" ]; then
  config="-Dconfig.file=$FILO_CONFIG_FILE"
fi
: ${FILO_LOG_DIR:="."}
exec java -Xmx4g -Xms4g -DLOG_DIR=$FILO_LOG_DIR $config $allprops -jar "$0" "$@"
""".split("\n")

// Builds cli as a standalone executable to make it easier to launch commands
lazy val cliAssemblySettings = assemblySettings ++ Seq(
  assemblyOption in assembly := (assemblyOption in assembly).value.copy(
                                  prependShellScript = Some(shellScript)),
  assemblyJarName in assembly := s"filo-cli-${version.value}"
)

// Create a new MergeStrategy for aop.xml files
// Needed for Kamon.io async / Akka tracing / AspectJ weaving
val aopMerge = new sbtassembly.MergeStrategy {
  val name = "aopMerge"
  import scala.xml._
  import scala.xml.dtd._

  def apply(tempDir: File, path: String, files: Seq[File]): Either[String, Seq[(File, String)]] = {
    val dt = DocType("aspectj", PublicID("-//AspectJ//DTD//EN", "http://www.eclipse.org/aspectj/dtd/aspectj.dtd"), Nil)
    val file = MergeStrategy.createMergeTarget(tempDir, path)
    val xmls: Seq[Elem] = files.map(XML.loadFile)
    val aspectsChildren: Seq[Node] = xmls.flatMap(_ \\ "aspectj" \ "aspects" \ "_")
    val weaverChildren: Seq[Node] = xmls.flatMap(_ \\ "aspectj" \ "weaver" \ "_")
    val options: String = xmls.map(x => (x \\ "aspectj" \ "weaver" \ "@options").text).mkString(" ").trim
    val weaverAttr = if (options.isEmpty) Null else new UnprefixedAttribute("options", options, Null)
    val aspects = new Elem(null, "aspects", Null, TopScope, false, aspectsChildren: _*)
    val weaver = new Elem(null, "weaver", weaverAttr, TopScope, false, weaverChildren: _*)
    val aspectj = new Elem(null, "aspectj", Null, TopScope, false, aspects, weaver)
    XML.save(file.toString, aspectj, "UTF-8", xmlDecl = false, dt)
    IO.append(file, IO.Newline.getBytes(IO.defaultCharset))
    Right(Seq(file -> path))
  }
}

lazy val assemblySettings = Seq(
  assemblyMergeStrategy in assembly := {
    case m if m.toLowerCase.endsWith("manifest.mf") => MergeStrategy.discard
    case m if m.toLowerCase.matches("meta-inf.*\\.sf$") => MergeStrategy.discard
    case m if m.toLowerCase.matches("meta-inf.*\\.properties") => MergeStrategy.discard
    case PathList("META-INF", "aop.xml") => aopMerge
    case PathList(ps @ _*) if ps.last endsWith ".txt.1" => MergeStrategy.first
    case "reference.conf"    => MergeStrategy.concat
    case "application.conf"  => MergeStrategy.concat
    case x =>
      val oldStrategy = (assemblyMergeStrategy in assembly).value
      oldStrategy(x)
  },
  assemblyShadeRules in assembly := Seq(
    ShadeRule.rename("com.datastax.driver.**" -> "filodb.datastax.driver.@1").inAll,
    ShadeRule.rename("com.google.common.**" -> "filodb.com.google.common.@1").inAll,
    ShadeRule.rename("com.google.guava.**" -> "filodb.com.google.guava.@1").inAll
  ),
  test in assembly := {} //noisy for end-user since the jar is not available and user needs to build the project locally
)<|MERGE_RESOLUTION|>--- conflicted
+++ resolved
@@ -58,11 +58,7 @@
 
 val cassDriverVersion = "3.0.2"
 val akkaVersion    = "2.3.15"
-<<<<<<< HEAD
 val sparkVersion   = "1.4.1"
-=======
-val sparkVersion   = "1.6.1"
->>>>>>> dc751bc0
 
 lazy val extraRepos = Seq(
   "twitter-repo" at "http://maven.twttr.com",

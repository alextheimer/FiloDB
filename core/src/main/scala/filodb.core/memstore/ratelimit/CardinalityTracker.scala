--- conflicted
+++ resolved
@@ -76,15 +76,12 @@
             totalDelta == 0 && activeDelta == 1 || // existing inactive ts that became active
             totalDelta == 0 && activeDelta == -1,  // existing active ts that became inactive
             "invalid values for totalDelta / activeDelta") // Note: totalDelta = -1 is done via decrementCount method
-<<<<<<< HEAD
-=======
 
     flushCount match {
       case Some(threshold) => modifyCountWithAggregation(shardKey, threshold, totalDelta)
       case None => modifyCountWithoutAggregation(shardKey, totalDelta, activeDelta)
     }
   }
->>>>>>> c63a16eb
 
   /**
    * Updates/Adds cardinality count and corresponding records and invokes the RocksDB.store method after update/add.

package filodb.query.exec

import scala.concurrent.Future

import kamon.Kamon
import kamon.trace.Span
import monix.execution.Scheduler

import filodb.core.DatasetRef
import filodb.core.metadata.Column.ColumnType
import filodb.core.query._
import filodb.memory.format.UTF8MapIteratorRowReader
import filodb.memory.format.ZeroCopyUTF8String._
import filodb.query._

case class MetadataRemoteExec(queryEndpoint: String,
                              requestTimeoutMs: Long,
                              urlParams: Map[String, Any],
                              queryContext: QueryContext,
                              dispatcher: PlanDispatcher,
                              dataset: DatasetRef,
                              remoteExecHttpClient: RemoteExecHttpClient) extends RemoteExec {

  private val columns = Seq(ColumnInfo("Labels", ColumnType.MapColumn))
  private val resultSchema = ResultSchema(columns, 1)
  private val recordSchema = SerializedRangeVector.toSchema(columns)
  private val builder = SerializedRangeVector.newBuilder()

  override def sendHttpRequest(execPlan2Span: Span, httpTimeoutMs: Long)
                              (implicit sched: Scheduler): Future[QueryResponse] = {
    remoteExecHttpClient.httpMetadataGet(queryContext.plannerParams.applicationId, queryEndpoint,
      httpTimeoutMs, queryContext.submitTime, getUrlParams())
      .map { response =>
        response.unsafeBody match {
          case Left(error) => QueryError(queryContext.queryId, error.error)
          case Right(successResponse) => toQueryResponse(successResponse.data, queryContext.queryId, execPlan2Span)
        }
      }
  }

  def toQueryResponse(data: Seq[Map[String, String]], id: String, parentSpan: kamon.trace.Span): QueryResponse = {
    val span = Kamon.spanBuilder(s"create-queryresponse-${getClass.getSimpleName}")
      .asChildOf(parentSpan)
      .tag("query-id", id)
      .start()

    val iteratorMap = data.map { r => r.map { v => (v._1.utf8, v._2.utf8) }}

    import NoCloseCursor._
    val rangeVector = IteratorBackedRangeVector(new CustomRangeVectorKey(Map.empty),
      new UTF8MapIteratorRowReader(iteratorMap.toIterator))

<<<<<<< HEAD
    val srvSeq = Seq(SerializedRangeVector(rangeVector, builder, recordSchema))
=======
    val srvSeq = Seq(SerializedRangeVector(rangeVector, builder, recordSchema, printTree(false)))
>>>>>>> 5ce3d240

    span.finish()
    QueryResult(id, resultSchema, srvSeq)
  }
}<|MERGE_RESOLUTION|>--- conflicted
+++ resolved
@@ -50,11 +50,7 @@
     val rangeVector = IteratorBackedRangeVector(new CustomRangeVectorKey(Map.empty),
       new UTF8MapIteratorRowReader(iteratorMap.toIterator))
 
-<<<<<<< HEAD
-    val srvSeq = Seq(SerializedRangeVector(rangeVector, builder, recordSchema))
-=======
     val srvSeq = Seq(SerializedRangeVector(rangeVector, builder, recordSchema, printTree(false)))
->>>>>>> 5ce3d240
 
     span.finish()
     QueryResult(id, resultSchema, srvSeq)

--- conflicted
+++ resolved
@@ -1,5 +1 @@
-<<<<<<< HEAD
-version in ThisBuild := "0.9.13.5"
-=======
-version in ThisBuild := "0.9.14.integration-SNAPSHOT"
->>>>>>> 72cc7794
+version in ThisBuild := "0.9.14"
--- conflicted
+++ resolved
@@ -50,11 +50,7 @@
  * also be used together to control the # of samples per series and # of time series.
  * To generate Histogram schema test data, one must create the following dataset:
  *   ./filo-cli -Dconfig.file=conf/timeseries-filodb-server.conf  --command create --dataset histogram \
-<<<<<<< HEAD
- *      --dataColumns timestamp:ts,sum:long,count:long,h:hist --partitionColumns metric:string,tags:map \
-=======
  *      --dataColumns timestamp:ts,sum:long,count:long,h:hist:counter=true --partitionColumns metric:string,tags:map \
->>>>>>> c3093591
  *      --shardKeyColumns metric --metricColumn metric
  * create a Kafka topic:
  *   kafka-topics --create --zookeeper localhost:2181 --replication-factor 1 --partitions 4 --topic histogram-dev

--- conflicted
+++ resolved
@@ -159,20 +159,9 @@
       Iterator.empty
     }.count()
 
-<<<<<<< HEAD
-    // Ensure a flush of memtable after a potentially large ingestion?  But for streaming we might not want
-    // a flush every single time. TODO(velvia): make this configurable
-    if (flushAfterInsert) {
-      actorAsk(FiloSetup.coordinatorActor, Flush(dataset, version)) {
-        case Flushed =>
-        case other: Any => sparkLogger.warn(s"Could not finish flushing data!  $other")
-      }
-    }
-=======
     // This is the only time that flush is explicitly called
     if (flushAfterInsert) FiloSetup.client.flush(dataset, version)
 
     syncToHive(sqlContext)
->>>>>>> c8e59631
   }
 }
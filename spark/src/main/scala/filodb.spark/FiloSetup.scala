--- conflicted
+++ resolved
@@ -1,10 +1,6 @@
 package filodb.spark
 
-<<<<<<< HEAD
 import akka.actor.{ActorSystem, AddressFromURIString}
-=======
-import akka.actor.{ActorSystem, ActorRef, AddressFromURIString}
->>>>>>> 2e706e35
 import akka.pattern.ask
 import akka.util.Timeout
 import com.typesafe.config.{Config, ConfigFactory}
@@ -13,24 +9,17 @@
 import org.apache.spark.SparkContext
 import scala.concurrent.Await
 import scala.concurrent.duration._
-
-import scala.concurrent.Await
-import scala.concurrent.duration._
+import scala.concurrent.ExecutionContext.Implicits.global
 import scala.language.{implicitConversions, postfixOps}
-import scala.concurrent.ExecutionContext.Implicits.global
 
 import filodb.cassandra.columnstore.CassandraColumnStore
 import filodb.cassandra.metastore.CassandraMetaStore
 import filodb.coordinator.client.ClusterClient
-<<<<<<< HEAD
 import filodb.coordinator.IngestionCommands.DCAReady
 import filodb.coordinator.NodeCoordinatorActor.ReloadDCA
 import filodb.coordinator.{CoordinatorSetup, NodeClusterActor}
 import filodb.core.store.{ColumnStore, ColumnStoreScanner, InMemoryMetaStore, InMemoryColumnStore, MetaStore}
 import org.apache.spark.sql.hive.filodb.MetaStoreSync
-=======
-import filodb.core.store.{ColumnStore, ColumnStoreScanner, InMemoryMetaStore, InMemoryColumnStore, MetaStore}
->>>>>>> 2e706e35
 
 /**
  * A StoreFactory creates instances of ColumnStore and MetaStore one time.  The columnStore and metaStore
@@ -77,7 +66,6 @@
     val metaStore = new CassandraMetaStore(config.getConfig("cassandra"))
   }
 
-<<<<<<< HEAD
   class InMemoryStoreFactory(config: Config) extends StoreFactory {
     val columnStore = new InMemoryColumnStore(readEc)
     val metaStore = SingleJvmInMemoryStore.metaStore
@@ -95,30 +83,6 @@
   def metaStore: MetaStore = factory.metaStore
 
   def configAkka(role: String, host: String, akkaPort: Int): Config =
-=======
-  class CassandraStoreFactory(config: Config) extends StoreFactory {
-    val columnStore = new CassandraColumnStore(config, readEc)
-    val metaStore = new CassandraMetaStore(config.getConfig("cassandra"))
-  }
-
-  class InMemoryStoreFactory(config: Config) extends StoreFactory {
-    val columnStore = new InMemoryColumnStore(readEc)
-    val metaStore = SingleJvmInMemoryStore.metaStore
-  }
-
-  lazy val factory = config.getString("store") match {
-    case "cassandra" => new CassandraStoreFactory(config)
-    case "in-memory" => new InMemoryStoreFactory(config)
-    case className: String =>
-      val ctor = Class.forName(className).getConstructors.head
-      ctor.newInstance(config).asInstanceOf[StoreFactory]
-  }
-
-  def columnStore: ColumnStore with ColumnStoreScanner = factory.columnStore
-  def metaStore: MetaStore = factory.metaStore
-
-  def configAkka(role: String, akkaPort: Int): Config =
->>>>>>> 2e706e35
     ConfigFactory.parseString(s"""akka.cluster.roles=[$role]
                                   |akka.remote.netty.tcp.hostname=$host
                                   |akka.remote.netty.tcp.port=$akkaPort""".stripMargin)
@@ -154,10 +118,7 @@
 
       val finalConfig = ConfigFactory.parseString(s"""spark-driver-addr = "$selfAddr"""")
                                      .withFallback(filoConfig)
-<<<<<<< HEAD
       metaStore.initialize()
-=======
->>>>>>> 2e706e35
       FiloExecutor.initAllExecutors(finalConfig, context)
 
       // Because the clusterActor can only be instantiated on an executor/FiloDB node, this works by
@@ -209,7 +170,6 @@
       _config = Some(filoConfig)
       kamonInit()
       coordinatorActor       // force coordinator to start
-<<<<<<< HEAD
 
       // start ingesting data once reload DCA process is complete
       if (startReloadDCA()) {
@@ -246,13 +206,6 @@
           logger.error(s"Exception occurred while reloading dataset coordinator actors:${e.printStackTrace()}")
           return false
       }
-=======
-      // get address from config and join cluster.  note: it's ok to join cluster multiple times
-      val addr = AddressFromURIString.parse(filoConfig.getString("spark-driver-addr"))
-      logger.info(s"Initializing FiloExecutor clustering by joining driver at $addr...")
-      cluster.join(addr)
-      clusterActor
->>>>>>> 2e706e35
     }
     return true
   }
